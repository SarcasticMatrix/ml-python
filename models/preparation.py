"""
Module `preparation.py`

Ce module contient des fonctions pour la préparation et le nettoyage des données, ainsi que pour l'analyse des corrélations entre variables dans un dataset.

Fonctions princaples :
-----------
- `import_data`: Importation et nettoyage initial d'un fichier de données.
- `compute_correlation`: Calcul et visualisation de la matrice de corrélation pour les variables numériques.
- `point_biserial_correlation`: Calcul et visualisation de la matrice de corrélation pour tout les variables.
- `variables_selection`: Sélection des variables avec des corrélations inférieures à un seuil donné.
- `encode': One Hot Encoding des variables catégorielles.
- `normalise`: normalise les variables numériques.
- `do_the_job`: Pipeline complet pour préparer les données pour un modèle.

"""

import pandas as pd
import numpy as np
import seaborn as sns
import sklearn.preprocessing as preproc
from sklearn.preprocessing import LabelEncoder
from scipy.stats import pointbiserialr
from matplotlib import pyplot as plt
from sklearn.base import BaseEstimator, TransformerMixin
from sklearn.pipeline import Pipeline
from sklearn.decomposition import PCA
from typing import Literal


<<<<<<< HEAD
=======



pd.options.mode.use_inf_as_na = True # '' ou numpy.inf considérées comme des NA

def import_data(
        path: str = 'models/data/data.csv'
    ) -> pd.DataFrame:
    """
    Importe un fichier CSV et applique un nettoyage.

    Paramètres :
    ------------
    - `path` (str, optionnel) : Chemin vers le fichier CSV à importer. Par défaut : `'models/data/data.csv'`.

    Retour :
    --------
    - `pd.DataFrame` : Le dataframe importé et nettoyé.
    """

    data = pd.read_csv(path, sep=";")
    data = data.drop(columns='duration')

    for column in data:
        if data[column].dtype == 'O': 
            data[column] = data[column].astype(str)  # Convertit en chaîne de caractères

    # Clean les NAs, '' ou np.inf
    if True in np.unique(data.isna()):
        data.dropna(how='any')
        print('Quelques NAs, "" ou np.inf - on les drop')

    return data

def get_dtypes(data:pd.DataFrame) -> dict:
    """
    Retourne un dictionnaire liant chaque type de données (`dtype`) à la liste des colonnes ayant ce type.

    Paramètres :
    ------------
    - `data` (pd.DataFrame) : Le dataframe dont les types des colonnes doivent être analysés.

    Retour :
    --------
    - `dict` : Un dictionnaire où chaque clé est un type de données (`dtype`), et chaque valeur est une liste des colonnes de ce type.

    Exemple :
    ---------
    Pour un dataframe avec des colonnes de types int64, float64, et object :
    {
        np.dtype('int64'): ['col1', 'col2'],
        np.dtype('float64'): ['col3'],
        np.dtype('O'): ['col4']
    }
    """
    column_to_dtype = data.dtypes.to_dict()

    column_dtype = [y for x,y in column_to_dtype.items()]
    column_dtype = list(set(column_dtype)) # prend les élements uniques de la liste

    dtype_to_column = {
        type:[] for type in column_dtype
    }
    for key in column_to_dtype.keys():
        dtype_to_column[column_to_dtype[key]].append(key)
    
    return dtype_to_column

def point_biserial_correlation(data,plot=False,skip_segnificance=False):
    """
    Calculer la corrélation point-bisériale pour toutes les paires de colonnes dans le dataframe.

    Arguments :
        data (pd.DataFrame) : Le dataframe d'entrée contenant les données.
        plot (bool, optionnel) : Si True, affiche une carte thermique des corrélations. Par défaut False.
    """
    all_columns = data.columns

    point_biserial_corr = {
    (col1, col2): pointbiserialr(
        data[col1].cat.codes if data[col1].dtype.name == 'category' else data[col1],
        data[col2].cat.codes if data[col2].dtype.name == 'category' else data[col2],
    )
    for col1 in all_columns for col2 in all_columns if col1 != col2
    }

    point_biserial_corr=pd.DataFrame(point_biserial_corr)
    def star_significance(pval):
        if pval.iloc[0] < 0.05:
            return '*'
        else:
            return ''
    if not skip_segnificance:
        point_biserial_corr=point_biserial_corr.apply(lambda x: (round(x[[0]],4)).astype("str")+star_significance(x[[1]]))

    point_biserial_corr=point_biserial_corr.stack().loc[0].fillna("1")
    if plot:
        point_biserial_corr_numeric = point_biserial_corr.applymap(lambda x: (x.rstrip('*'))).astype(float)
        plt.figure(figsize=(20, 20))
        sns.heatmap(point_biserial_corr_numeric, annot=point_biserial_corr, fmt='', cmap='coolwarm', center=0, annot_kws={"size": 10})

    else:
        return point_biserial_corr

def compute_correlation(data:pd.DataFrame, method:str = 'pearson', plot_bool:bool = True):
    """
    Calcule, affiche sous forme de heatmap, et retourne la matrice de corrélation pour les variables numériques.

    Paramètres :
    ------------
    - `data` (pd.DataFrame) : Le dataframe contenant les données.
    - `method` (str, optionnel) : Méthode de calcul de la corrélation (`'pearson'`, `'kendall'`, ou `'spearman'`). Par défaut : `'pearson'`.

    Retour :
    --------
    - `pd.DataFrame` : La matrice de corrélation absolue.

    Description :
    -------------
    - Extrait les colonnes de types numériques (`int64` et `float64`).
    - Calcule la matrice de corrélation.
    - Affiche une heatmap des corrélations avec les valeurs au-dessus de la diagonale masquées.
    """

    # Calcul de la corrélation
    dtype_to_column = get_dtypes(data)
    labels_numériques = dtype_to_column[np.dtype('float64')] + dtype_to_column[np.dtype('int64')]
    vars_numeriques = data[labels_numériques]
    correlation = np.round(vars_numeriques.corr(method=method).abs(),2)

    if plot_bool:
        # Heatmap des corrélations
        upper_indices = np.triu_indices_from(correlation, k=1)  # Indices au-dessus de la diagonale
        correlation_to_be_showed = correlation.copy()
        correlation_to_be_showed.values[upper_indices] = None  # Remplacer par None au dessus de la diagonale
        
        sns.heatmap(correlation_to_be_showed, 
                    center=0.5, 
                    cmap=sns.diverging_palette(220, 20, as_cmap=True), 
                    annot=True, 
                    annot_kws={'alpha':0.5, "color": 'black'}
                )       

    return correlation

def variables_selection(
        data:pd.DataFrame,
        correlation_threshold:float = 0.95,
        plot_bool:bool = False
    ) -> pd.DataFrame:
    """
    Sélectionne les colonnes numériques ayant une corrélation inférieure à un seuil donné.

    Paramètres :
    ------------
    - `data` (pd.DataFrame) : Le dataframe contenant les données.
    - `correlation_threshold` (float, optionnel) : Seuil de corrélation au-delà duquel une colonne sera supprimée. Par défaut : `0.95`.

    Retour :
    --------
    - `pd.DataFrame` : Le dataframe avec les colonnes non corrélées sélectionnées.

    Description :
    -------------
    - Calcule la matrice de corrélation pour les colonnes numériques.
    - Identifie les colonnes ayant des corrélations supérieures au seuil avec d'autres colonnes.
    - Supprime ces colonnes du dataframe.
    """

    correlation = compute_correlation(data=data, plot_bool=plot_bool)

    # Séléctionne la matrice triangulaire supérieure
    upper = correlation.where(np.triu(np.ones(correlation.shape), k=1).astype(bool))

    # Trouve les features avec une corrélation > correlation_threshold
    to_drop = [column for column in upper.columns if any(upper[column] > correlation_threshold)]

    data = data.drop(to_drop, axis=1)

    return data

def encode(data:pd.DataFrame) -> pd.DataFrame:
    """
    Effectue un encodage One-Hot des colonnes catégorielles d'un dataframe.

    Paramètres :
    ------------
    - `data` (pd.DataFrame) : Le dataframe contenant les données à encoder.

    Retour :
    --------
    - `pd.DataFrame` : Un nouveau dataframe contenant les colonnes encodées.
    """

    labels_categorielles = get_dtypes(data)[np. dtype('O')]
    vars_categorielles = data[labels_categorielles].copy()
    data = data.drop(columns=labels_categorielles)

    #One hot encoding des variables catégorielles
    preproc_ohe = preproc.OneHotEncoder(handle_unknown='ignore')
    preproc_ohe = preproc.OneHotEncoder(drop='first', sparse_output = False).fit(vars_categorielles) 

    variables_categorielles_ohe = preproc_ohe.transform(vars_categorielles)
    variables_categorielles_ohe = pd.DataFrame(variables_categorielles_ohe, 
                                            columns = preproc_ohe.get_feature_names_out(vars_categorielles.columns))
    return pd.concat([data, variables_categorielles_ohe], axis=1)


def normalise(data:pd.DataFrame) -> pd.DataFrame:
    """
    Normalise les colonnes numériques d'un dataframe en utilisant une standardisation (moyenne à 0 et écart-type à 1).

    Paramètres :
    ------------
    - `data` (pd.DataFrame) : Le dataframe contenant les données à normaliser.

    Retour :
    --------
    - `pd.DataFrame` : Un dataframe contenant uniquement les colonnes numériques, normalisées.
    """

    # Liste des variables numériques
    dtype_to_column = get_dtypes(data)
    labels_numériques = dtype_to_column[np.dtype('float64')]
    vars_numeriques = data[labels_numériques]
    
    # Scale les variables numériques
    preproc_scale = preproc.StandardScaler(with_mean=True, with_std=True)
    preproc_scale.fit(vars_numeriques)
    vars_numeriques_scaled = preproc_scale.transform(vars_numeriques)
    vars_numeriques_scaled = pd.DataFrame(vars_numeriques_scaled, 
                                columns = vars_numeriques.columns)
    data[labels_numériques] = vars_numeriques_scaled[labels_numériques]
    return data

def do_the_job(
        path: str = 'models/data/data.csv',
        correlation_threshold:float = 0.95,
        plot_bool:bool = False,
    ) -> pd.DataFrame:
    """
    Pipeline complet pour préparer les données pour un modèle.

    Paramètres :
    ------------
    - `path` (str) : Chemin vers le fichier CSV à importer.
    - `correlation_threshold` (float, optionnel) : Seuil de corrélation pour la sélection des variables. Par défaut : `0.95`.

    Retour :
    --------
    - `dict` : Un dictionnaire contenant deux dataframes nettoyés :
        - `'input'` : Le dataframe des variables cibles (`y`).
        - `'output'` : Le dataframe des variables explicatives (toutes les colonnes sauf `y`).

    Description :
    -------------
    - Importe et nettoie le fichier CSV via `import_data`.
    - Applique la sélection des variables via `variables_selection`.
    - Sépare les données en deux dataframes : input (`y`) et output (le reste des colonnes).
    """

    data = import_data(path)
    data = variables_selection(data, correlation_threshold, plot_bool)

    # Sélectionne ouput et input
    output = data['y'].copy()
    input = data.drop(columns='y').copy()

    # Normalise variables numériques
    input = normalise(input)

    # One hot encoding variables catégorielles
    input = encode(input)

    # Encoder les labels
    label_encoder = LabelEncoder()
    output = label_encoder.fit_transform(output)

    return {'input':input, 'output':output}
>>>>>>> 84d8be13
class FeatureEngineering(BaseEstimator, TransformerMixin):
    """
    A custom transformer for feature engineering in a machine learning pipeline.
    Methods
    -------
    __init__():
        Initializes the transformer.
    fit(X, y=None):
        Fits the transformer to the data. This transformer does not learn from the data, so this method returns self.
    transform(X):
        Transforms the input DataFrame by performing various feature engineering steps:
        - Drops the `duration` column.
        - Replaces 999 in `pdays` column with -1.
        - Converts object type columns to categorical type.
        - Creates a new `prev_contact` column based on `pdays` with specified bins and labels.
        - Creates a new `age_cat` column based on `age` with specified bins and labels.
        - Creates a new `campaign_efficiency` column based on `previous` and `campaign` columns.
        - Adds the first principal component applied to economic factors as `EconStabSentPCA`.
        - Drops specified columns and returns the transformed DataFrame.
    
    -------
    pandas.DataFrame
        The transformed DataFrame with new features and selected columns.
        
    Example
    -------

    pipeline = Pipeline([
        ('Feature_Engineering', FeatureEngineering()),
    ])

    data_path = r'models\data\data.csv'
    raw_data = pd.read_csv(data_path, delimiter=';')

    cleaned_data = pipeline.fit_transform(raw_data)
    cleaned_data.head()
    
    """
    def fit(self, X, y=None):return self
    
    def transform(self, X):
        X = X.drop(columns='duration').copy()
        X['pdays'] = X['pdays'].replace(999, -1)
        
        for column in X.select_dtypes(include='object').columns:
            X[column] = X[column].astype('category')
        
        X['prev_contact'] = pd.cut(X['pdays'], 
                                    bins=[-1, 0, 8, 16, 28],
                                    right=False,
                                    labels=['Never', '[0-7]', '[7-15]', '15<'])
        
        X['age_cat'] = pd.cut(X['age'], 
                                bins=[0, 23-0.01, 30-0.01, 40-0.01, 60-0.01, 100], 
                                labels=['[0-23[', '[23-30[', '[30-40[', '[40-60[', '60<'])
        
        X['campaign_efficiency'] = X.apply(lambda row: row['previous'] / row['campaign'] if row['poutcome'] == 'success' else 0, axis=1)
        
        economic_factors = X[['cons.price.idx', 'cons.conf.idx', 'emp.var.rate', 'euribor3m', 'nr.employed']]
        scaler = preproc.StandardScaler()
        economic_factors_scaled = scaler.fit_transform(economic_factors)
        
        pca = PCA(n_components=2)
        principal_components = pca.fit_transform(economic_factors_scaled)
        principal_components = pd.DataFrame(principal_components, columns=['PC1', 'PC2'])
        
        X['EconStabSentPCA'] = principal_components["PC1"]
        
        cols_to_drop = ['pdays', 'age', 'previous', 'poutcome'] + economic_factors.columns.drop('cons.conf.idx').tolist()
        data4analysis = X
        # data4analysis = X.drop(columns=cols_to_drop)
        
        return data4analysis


class Preprocessing(BaseEstimator, TransformerMixin):
    """
    A stramlined preprocessing transformer that:
    - Encodes categorical features using OneHotEncoder.
    - Scales numerical features using StandardScaler.
    - Encodes target variable (y) using LabelEncoder.

    Attributes
    ----------
    cat_encoder_ : OneHotEncoder
        Encoder for categorical variables.

    num_scaler_ : StandardScaler
        Scaler for numerical variables.

    label_encoder_ : LabelEncoder
        Encoder for the target variable (y).

    Parameters
    ----------
    scale : bool, default=True
        Whether to scale numerical features.

    encode : bool, default=True
        Whether to encode categorical features.
    """
    def __init__(self, scale: bool = True, encode: Literal["Categorical", "OneHot", False] = False):
        self.scale = scale
        self.encode = encode

    def fit(self, X, y=None):
        """
        Fit encoders and scalers to the data.
        """
        self.cat_cols_ = X.select_dtypes(include=["category"]).columns.tolist()
        self.num_cols_ = X.select_dtypes(include=[np.number]).columns.tolist()

        if self.cat_cols_:
            if self.encode == "Categorical":
                self.cat_encoder_ = preproc.CategoricalEncoder().fit(X[self.cat_cols_])
            elif self.encode == "OneHot":
                self.cat_encoder_ = preproc.OneHotEncoder(sparse_output=False, handle_unknown="error").fit(X[self.cat_cols_])

        if self.scale and self.num_cols_:
            self.num_scaler_ = preproc.StandardScaler().fit(X[self.num_cols_])

        if y is not None:
            self.label_encoder_ = preproc.LabelEncoder().fit(y)

        return self

    def transform(self, X, y=None):
        X_transformed = X.copy()

        if self.encode and self.cat_cols_:
            if self.encode == "OneHot":
                encoded_cols = self.cat_encoder_.transform(X_transformed[self.cat_cols_])
                encoded_df = pd.DataFrame(encoded_cols, columns=self.cat_encoder_.get_feature_names_out(self.cat_cols_), index=X_transformed.index)
                X_transformed = X_transformed.drop(columns=self.cat_cols_).join(encoded_df)
            else:
                X_transformed[self.cat_cols_] = self.cat_encoder_.transform(X_transformed[self.cat_cols_])

        if self.scale and self.num_cols_:
            X_transformed[self.num_cols_] = self.num_scaler_.transform(X_transformed[self.num_cols_])

        y_transformed = None
        if y is not None and hasattr(self, "label_encoder_"):
            y_transformed = self.label_encoder_.transform(y)
            
        return X_transformed, y_transformed

    def fit_transform(self, X, y=None):
        """
        Fit and transform the data in a single step.
        """
        return self.fit(X, y).transform(X, y)

    def inverse_transform_y(self, y):
        """
        Inverse transform target variable (y) to its original labels.
        """
        if hasattr(self, "label_encoder_"):
            return self.label_encoder_.inverse_transform(y)
        raise ValueError("Label encoder has not been fitted.")


if __name__=="__main__":
    pipeline = Pipeline([
        ('Feature_Engineering', FeatureEngineering()),
        ('preprocessing', Preprocessing()),
        ])
    
    data_path = r'models\data\data.csv'
    raw_data = pd.read_csv(data_path, delimiter=';')

    X,y = pipeline.fit_transform(raw_data.drop(columns='y'), raw_data['y'])
    print(X,y)<|MERGE_RESOLUTION|>--- conflicted
+++ resolved
@@ -28,288 +28,6 @@
 from typing import Literal
 
 
-<<<<<<< HEAD
-=======
-
-
-
-pd.options.mode.use_inf_as_na = True # '' ou numpy.inf considérées comme des NA
-
-def import_data(
-        path: str = 'models/data/data.csv'
-    ) -> pd.DataFrame:
-    """
-    Importe un fichier CSV et applique un nettoyage.
-
-    Paramètres :
-    ------------
-    - `path` (str, optionnel) : Chemin vers le fichier CSV à importer. Par défaut : `'models/data/data.csv'`.
-
-    Retour :
-    --------
-    - `pd.DataFrame` : Le dataframe importé et nettoyé.
-    """
-
-    data = pd.read_csv(path, sep=";")
-    data = data.drop(columns='duration')
-
-    for column in data:
-        if data[column].dtype == 'O': 
-            data[column] = data[column].astype(str)  # Convertit en chaîne de caractères
-
-    # Clean les NAs, '' ou np.inf
-    if True in np.unique(data.isna()):
-        data.dropna(how='any')
-        print('Quelques NAs, "" ou np.inf - on les drop')
-
-    return data
-
-def get_dtypes(data:pd.DataFrame) -> dict:
-    """
-    Retourne un dictionnaire liant chaque type de données (`dtype`) à la liste des colonnes ayant ce type.
-
-    Paramètres :
-    ------------
-    - `data` (pd.DataFrame) : Le dataframe dont les types des colonnes doivent être analysés.
-
-    Retour :
-    --------
-    - `dict` : Un dictionnaire où chaque clé est un type de données (`dtype`), et chaque valeur est une liste des colonnes de ce type.
-
-    Exemple :
-    ---------
-    Pour un dataframe avec des colonnes de types int64, float64, et object :
-    {
-        np.dtype('int64'): ['col1', 'col2'],
-        np.dtype('float64'): ['col3'],
-        np.dtype('O'): ['col4']
-    }
-    """
-    column_to_dtype = data.dtypes.to_dict()
-
-    column_dtype = [y for x,y in column_to_dtype.items()]
-    column_dtype = list(set(column_dtype)) # prend les élements uniques de la liste
-
-    dtype_to_column = {
-        type:[] for type in column_dtype
-    }
-    for key in column_to_dtype.keys():
-        dtype_to_column[column_to_dtype[key]].append(key)
-    
-    return dtype_to_column
-
-def point_biserial_correlation(data,plot=False,skip_segnificance=False):
-    """
-    Calculer la corrélation point-bisériale pour toutes les paires de colonnes dans le dataframe.
-
-    Arguments :
-        data (pd.DataFrame) : Le dataframe d'entrée contenant les données.
-        plot (bool, optionnel) : Si True, affiche une carte thermique des corrélations. Par défaut False.
-    """
-    all_columns = data.columns
-
-    point_biserial_corr = {
-    (col1, col2): pointbiserialr(
-        data[col1].cat.codes if data[col1].dtype.name == 'category' else data[col1],
-        data[col2].cat.codes if data[col2].dtype.name == 'category' else data[col2],
-    )
-    for col1 in all_columns for col2 in all_columns if col1 != col2
-    }
-
-    point_biserial_corr=pd.DataFrame(point_biserial_corr)
-    def star_significance(pval):
-        if pval.iloc[0] < 0.05:
-            return '*'
-        else:
-            return ''
-    if not skip_segnificance:
-        point_biserial_corr=point_biserial_corr.apply(lambda x: (round(x[[0]],4)).astype("str")+star_significance(x[[1]]))
-
-    point_biserial_corr=point_biserial_corr.stack().loc[0].fillna("1")
-    if plot:
-        point_biserial_corr_numeric = point_biserial_corr.applymap(lambda x: (x.rstrip('*'))).astype(float)
-        plt.figure(figsize=(20, 20))
-        sns.heatmap(point_biserial_corr_numeric, annot=point_biserial_corr, fmt='', cmap='coolwarm', center=0, annot_kws={"size": 10})
-
-    else:
-        return point_biserial_corr
-
-def compute_correlation(data:pd.DataFrame, method:str = 'pearson', plot_bool:bool = True):
-    """
-    Calcule, affiche sous forme de heatmap, et retourne la matrice de corrélation pour les variables numériques.
-
-    Paramètres :
-    ------------
-    - `data` (pd.DataFrame) : Le dataframe contenant les données.
-    - `method` (str, optionnel) : Méthode de calcul de la corrélation (`'pearson'`, `'kendall'`, ou `'spearman'`). Par défaut : `'pearson'`.
-
-    Retour :
-    --------
-    - `pd.DataFrame` : La matrice de corrélation absolue.
-
-    Description :
-    -------------
-    - Extrait les colonnes de types numériques (`int64` et `float64`).
-    - Calcule la matrice de corrélation.
-    - Affiche une heatmap des corrélations avec les valeurs au-dessus de la diagonale masquées.
-    """
-
-    # Calcul de la corrélation
-    dtype_to_column = get_dtypes(data)
-    labels_numériques = dtype_to_column[np.dtype('float64')] + dtype_to_column[np.dtype('int64')]
-    vars_numeriques = data[labels_numériques]
-    correlation = np.round(vars_numeriques.corr(method=method).abs(),2)
-
-    if plot_bool:
-        # Heatmap des corrélations
-        upper_indices = np.triu_indices_from(correlation, k=1)  # Indices au-dessus de la diagonale
-        correlation_to_be_showed = correlation.copy()
-        correlation_to_be_showed.values[upper_indices] = None  # Remplacer par None au dessus de la diagonale
-        
-        sns.heatmap(correlation_to_be_showed, 
-                    center=0.5, 
-                    cmap=sns.diverging_palette(220, 20, as_cmap=True), 
-                    annot=True, 
-                    annot_kws={'alpha':0.5, "color": 'black'}
-                )       
-
-    return correlation
-
-def variables_selection(
-        data:pd.DataFrame,
-        correlation_threshold:float = 0.95,
-        plot_bool:bool = False
-    ) -> pd.DataFrame:
-    """
-    Sélectionne les colonnes numériques ayant une corrélation inférieure à un seuil donné.
-
-    Paramètres :
-    ------------
-    - `data` (pd.DataFrame) : Le dataframe contenant les données.
-    - `correlation_threshold` (float, optionnel) : Seuil de corrélation au-delà duquel une colonne sera supprimée. Par défaut : `0.95`.
-
-    Retour :
-    --------
-    - `pd.DataFrame` : Le dataframe avec les colonnes non corrélées sélectionnées.
-
-    Description :
-    -------------
-    - Calcule la matrice de corrélation pour les colonnes numériques.
-    - Identifie les colonnes ayant des corrélations supérieures au seuil avec d'autres colonnes.
-    - Supprime ces colonnes du dataframe.
-    """
-
-    correlation = compute_correlation(data=data, plot_bool=plot_bool)
-
-    # Séléctionne la matrice triangulaire supérieure
-    upper = correlation.where(np.triu(np.ones(correlation.shape), k=1).astype(bool))
-
-    # Trouve les features avec une corrélation > correlation_threshold
-    to_drop = [column for column in upper.columns if any(upper[column] > correlation_threshold)]
-
-    data = data.drop(to_drop, axis=1)
-
-    return data
-
-def encode(data:pd.DataFrame) -> pd.DataFrame:
-    """
-    Effectue un encodage One-Hot des colonnes catégorielles d'un dataframe.
-
-    Paramètres :
-    ------------
-    - `data` (pd.DataFrame) : Le dataframe contenant les données à encoder.
-
-    Retour :
-    --------
-    - `pd.DataFrame` : Un nouveau dataframe contenant les colonnes encodées.
-    """
-
-    labels_categorielles = get_dtypes(data)[np. dtype('O')]
-    vars_categorielles = data[labels_categorielles].copy()
-    data = data.drop(columns=labels_categorielles)
-
-    #One hot encoding des variables catégorielles
-    preproc_ohe = preproc.OneHotEncoder(handle_unknown='ignore')
-    preproc_ohe = preproc.OneHotEncoder(drop='first', sparse_output = False).fit(vars_categorielles) 
-
-    variables_categorielles_ohe = preproc_ohe.transform(vars_categorielles)
-    variables_categorielles_ohe = pd.DataFrame(variables_categorielles_ohe, 
-                                            columns = preproc_ohe.get_feature_names_out(vars_categorielles.columns))
-    return pd.concat([data, variables_categorielles_ohe], axis=1)
-
-
-def normalise(data:pd.DataFrame) -> pd.DataFrame:
-    """
-    Normalise les colonnes numériques d'un dataframe en utilisant une standardisation (moyenne à 0 et écart-type à 1).
-
-    Paramètres :
-    ------------
-    - `data` (pd.DataFrame) : Le dataframe contenant les données à normaliser.
-
-    Retour :
-    --------
-    - `pd.DataFrame` : Un dataframe contenant uniquement les colonnes numériques, normalisées.
-    """
-
-    # Liste des variables numériques
-    dtype_to_column = get_dtypes(data)
-    labels_numériques = dtype_to_column[np.dtype('float64')]
-    vars_numeriques = data[labels_numériques]
-    
-    # Scale les variables numériques
-    preproc_scale = preproc.StandardScaler(with_mean=True, with_std=True)
-    preproc_scale.fit(vars_numeriques)
-    vars_numeriques_scaled = preproc_scale.transform(vars_numeriques)
-    vars_numeriques_scaled = pd.DataFrame(vars_numeriques_scaled, 
-                                columns = vars_numeriques.columns)
-    data[labels_numériques] = vars_numeriques_scaled[labels_numériques]
-    return data
-
-def do_the_job(
-        path: str = 'models/data/data.csv',
-        correlation_threshold:float = 0.95,
-        plot_bool:bool = False,
-    ) -> pd.DataFrame:
-    """
-    Pipeline complet pour préparer les données pour un modèle.
-
-    Paramètres :
-    ------------
-    - `path` (str) : Chemin vers le fichier CSV à importer.
-    - `correlation_threshold` (float, optionnel) : Seuil de corrélation pour la sélection des variables. Par défaut : `0.95`.
-
-    Retour :
-    --------
-    - `dict` : Un dictionnaire contenant deux dataframes nettoyés :
-        - `'input'` : Le dataframe des variables cibles (`y`).
-        - `'output'` : Le dataframe des variables explicatives (toutes les colonnes sauf `y`).
-
-    Description :
-    -------------
-    - Importe et nettoie le fichier CSV via `import_data`.
-    - Applique la sélection des variables via `variables_selection`.
-    - Sépare les données en deux dataframes : input (`y`) et output (le reste des colonnes).
-    """
-
-    data = import_data(path)
-    data = variables_selection(data, correlation_threshold, plot_bool)
-
-    # Sélectionne ouput et input
-    output = data['y'].copy()
-    input = data.drop(columns='y').copy()
-
-    # Normalise variables numériques
-    input = normalise(input)
-
-    # One hot encoding variables catégorielles
-    input = encode(input)
-
-    # Encoder les labels
-    label_encoder = LabelEncoder()
-    output = label_encoder.fit_transform(output)
-
-    return {'input':input, 'output':output}
->>>>>>> 84d8be13
 class FeatureEngineering(BaseEstimator, TransformerMixin):
     """
     A custom transformer for feature engineering in a machine learning pipeline.
